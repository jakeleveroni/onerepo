--- conflicted
+++ resolved
@@ -13,14 +13,9 @@
 		"@astrojs/mdx": "^0.16.0",
 		"@astrojs/tailwind": "^3.0.1",
 		"@tailwindcss/typography": "^0.5.9",
-<<<<<<< HEAD
-		"astro": "^2.0.14",
+		"astro": "^2.0.16",
 		"clsx": "^1.2.1",
-		"tailwindcss": "^3.2.6"
-=======
-		"astro": "^2.0.16",
 		"tailwindcss": "^3.2.7"
->>>>>>> bcb4b68c
 	},
 	"devDependencies": {
 		"@internal/tsconfig": "workspace:^",
