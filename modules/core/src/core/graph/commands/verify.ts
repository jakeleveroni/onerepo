import path from 'node:path';
import { createRequire } from 'node:module';
<<<<<<< HEAD
import cjson from 'cjson';
import { glob } from 'glob';
import minimatch from 'minimatch';
import yaml from 'js-yaml';
import { coerce, intersects, valid } from 'semver';
import { read } from '@onerepo/file';
=======
import { glob } from 'glob';
import minimatch from 'minimatch';
import semver from 'semver';
>>>>>>> 93b80ea8
import type { Builder, Handler } from '@onerepo/yargs';
// NB: important to keep extension because AJV does not properly declare this export
import Ajv from 'ajv/dist/2019.js';
import ajvErrors from 'ajv-errors';
import type { GraphSchemaValidators } from '../schema';
import { defaultValidators } from '../schema';

export const command = 'verify';

export const description = 'Verify the integrity of the repo’s dependency graph and files in each workspace.';

type Argv = {
	'custom-schema'?: string;
};

export const builder: Builder<Argv> = (yargs) =>
	yargs.usage(`$0 verify`).option('custom-schema', {
		type: 'string',
		normalize: true,
		description: 'Path to a custom JSON schema definition',
		hidden: true,
	});

export const handler: Handler<Argv> = async function handler(argv, { graph, logger }) {
	const { 'custom-schema': customSchema } = argv;

	const dependencyStep = logger.createStep('Validating dependency trees');
	for (const workspace of graph.workspaces) {
		const deps = workspace.dependencies;

		const dependencies = graph.dependencies(workspace.name);

		for (const dependency of dependencies) {
			dependencyStep.log(`Checking ${dependency.name}`);
			for (const [dep, version] of Object.entries(dependency.dependencies)) {
				if (dep in deps) {
					dependencyStep.log(`Checking ${dep}@${deps[dep]} intersects ${version}`);
					if (semver.valid(semver.coerce(version)) && !semver.intersects(version, deps[dep])) {
						dependencyStep.error(
							`\`${dep}@${deps[dep]}\` does not satisfy \`${dep}@${version}\` as required by local dependency \`${dependency.name}\``
						);
					}
				}
			}
		}
	}
	await dependencyStep.end();

	// esbuild cannot import json files correctly unless bundling externals
	// Just as well, AJV doesn't properly document its exported files for ESM verification
	// So for a myriad of reasons, this needs to be a runtime requires
	const require = createRequire(import.meta?.url ?? __dirname);
	const draft7 = require('ajv/dist/refs/json-schema-draft-07.json');

	const ajv = new Ajv({ allErrors: true });
	ajv.addMetaSchema(draft7);
	ajvErrors(ajv);

	importSchema(ajv, defaultValidators);

	const require = createRequire('/');

	logger.debug(`Getting custom schema '${customSchema}'`);
	if (customSchema) {
		const schema = require(customSchema);
		importSchema(ajv, schema.default ?? schema);
	}

	const availableSchema = Object.keys(ajv.schemas).filter((key) => key.includes(splitChar));

	for (const workspace of graph.workspaces) {
		const schemaStep = logger.createStep(`Validating ${workspace.name}`);
		const relativePath = path.relative(graph.root.location, workspace.location);
		for (const schemaKey of availableSchema) {
			const [locGlob, fileGlob] = schemaKey.split(splitChar);
			if (minimatch(relativePath, locGlob)) {
				const files = await glob(fileGlob, { cwd: workspace.location });
				for (const file of files) {
					schemaStep.debug(`Validating "${file}" against schema for "${locGlob}/${fileGlob}"`);

					let contents: Record<string, unknown> = {};
					if (file.endsWith('json')) {
						const rawContents: string = await read(workspace.resolve(file), 'r', { step: schemaStep });
						contents = cjson.parse(rawContents);
					} else if (minimatch(file, '**/*.{js,ts,cjs,mjs}')) {
						contents = require(workspace.resolve(file));
					} else if (minimatch(file, '**/*.{yml,yaml}')) {
						const rawContents: string = await read(workspace.resolve(file), 'r', { step: schemaStep });
						contents = yaml.load(rawContents) as Record<string, unknown>;
					} else {
						schemaStep.error(`Unable to read file with unknown type: ${workspace.resolve(file)}`);
					}

					const validate = ajv.getSchema(schemaKey)!;
					if (!validate(contents)) {
						validate.errors?.forEach((err) => {
							if (err.keyword === 'if') {
								return;
							}
							if (process.env.NODE_ENV === 'test') {
								throw new Error(err.message);
							}

							schemaStep.error(err.message);
						});
					}
				}
			}
		}
		await schemaStep.end();
	}
};

function importSchema(ajv: Ajv, GraphSchemaValidators: GraphSchemaValidators) {
	Object.entries(GraphSchemaValidators).forEach(([locglob, matches]) => {
		Object.entries(matches).forEach(([fileglob, schema]) => {
			ajv.addSchema(schema, `${locglob}${splitChar}${fileglob}`);
		});
	});
}

// This is a zero-width space.
const splitChar = '\u200b';<|MERGE_RESOLUTION|>--- conflicted
+++ resolved
@@ -1,17 +1,11 @@
 import path from 'node:path';
 import { createRequire } from 'node:module';
-<<<<<<< HEAD
 import cjson from 'cjson';
 import { glob } from 'glob';
 import minimatch from 'minimatch';
 import yaml from 'js-yaml';
-import { coerce, intersects, valid } from 'semver';
+import semver from 'semver';
 import { read } from '@onerepo/file';
-=======
-import { glob } from 'glob';
-import minimatch from 'minimatch';
-import semver from 'semver';
->>>>>>> 93b80ea8
 import type { Builder, Handler } from '@onerepo/yargs';
 // NB: important to keep extension because AJV does not properly declare this export
 import Ajv from 'ajv/dist/2019.js';
@@ -71,8 +65,6 @@
 	ajvErrors(ajv);
 
 	importSchema(ajv, defaultValidators);
-
-	const require = createRequire('/');
 
 	logger.debug(`Getting custom schema '${customSchema}'`);
 	if (customSchema) {
